--- conflicted
+++ resolved
@@ -41,7 +41,6 @@
     assert(output.contains("maintained by"))
     assert(output.contains("Scala Center"))
   }
-<<<<<<< HEAD
 
   @Test def SupportDynamicCoreSetup(): Unit = {
     val (cliOptions, outStream) = changeOut(state)
@@ -61,7 +60,7 @@
     assert(output23.contains("Reconfiguring the number of bloop threads to 6."))
     // Make sure that threads are set to 4.
     assert(output23.contains("Reconfiguring the number of bloop threads to 4."))
-=======
+  }
 }
 
 object InterpreterSpec {
@@ -70,6 +69,5 @@
     val newOut = new PrintStream(inMemory)
     val defaultCli = CliOptions.default
     defaultCli.copy(common = state.commonOptions.copy(out = newOut)) -> inMemory
->>>>>>> bddf5031
   }
 }